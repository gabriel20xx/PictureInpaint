import torch
from diffusers import (
    FluxFillPipeline,
    FlowMatchEulerDiscreteScheduler,
    DPMSolverMultistepScheduler,
)
from transformers import (
    SegformerImageProcessor,
    AutoModelForSemanticSegmentation,
)
from huggingface_hub import login
from safetensors.torch import load_file
from PIL import Image
from datetime import datetime
import gradio as gr
import requests
import os
import xformers
import numpy as np
import cv2
import logging
import sys
import shutil
import time

# Use python 3.11 for this script

# Run these once
# python -m venv fluxfill
# Activate venv on CMD: fluxfill\Scripts\activate
# Activate venv on PS: fluxfill\Scripts\Activate.ps1
# Activate venv on Linux: source fluxfill/bin/activate
# pip install torch==2.1.0 torchvision==0.15.2 torchaudio==2.0.2 xformers --index-url https://download.pytorch.org/whl/cu118
# pip install diffusers transformers pillow numpy<2 opencv-python accelerate sentencepiece peft protobuf gradio triton
# pip install https://github.com/bycloud-AI/DiffBIR-Windows/raw/refs/heads/main/triton-2.0.0-cp310-cp310-win_amd64.whl
# set PYTORCH_CUDA_ALLOC_CONF=expandable_segments=True,max_split_size_mb=64,garbage_collection_threshold=0.98

# ======== CONFIGURATION ========
MASK_OUTPUT_PATH = "output/masks"
MASK_FILENAME = "mask_output.png"
INPAINTED_OUTPUT_PATH = "output/images"
OUTPUT_FILENAME = "nudified_output.png"
AVAILABLE_CHECKPOINTS = ["black-forest-labs/FLUX.1-Fill-dev"]
AVAILABLE_LORAS = ["None", "xey/sldr_flux_nsfw_v2-studio"]
LORA_MODEL_IDS = ["None", "1392143"]
INVERT_SIGMAS = False
USE_KARRAS_SIGMAS = False
USE_EXPONENTIAL_SIGMAS = False
USE_BETA_SIGMAS = True
PROMPT = "naked body, realistic skin texture, no clothes, nude, no bra, no top, no panties, no pants, no shorts. \
Remove the cloth from the image."
NUM_INFERENCE_STEPS = 25
GUIDANCE_SCALE = 7.5  # Default guidance scale (adjustable)
SAMPLER_NAME = "Euler"  # Change this to the desired sampler
MASK_GROW_PIXELS = 15  # Amount to grow (dilate) mask
TARGET_WIDTH = 2048
TARGET_HEIGHT = 2048


def login_hf():
    # Read HF_TOKEN from the environment
    hf_token = os.getenv("HF_TOKEN")

    if hf_token:
        print("Python received HF_TOKEN successfully.")
        login(token=hf_token)
    else:
        print("Python: HF_TOKEN is not set!")


def setup_logger():
    # Ensure the directory exists
    os.makedirs("output/logs", exist_ok=True)

    logging.basicConfig(
        filename="output/logs/output.log",
        level=logging.INFO,
        format="%(asctime)s - %(message)s",
    )

    class LoggerWriter:
        def write(self, message):
            if message.strip():  # Avoid writing empty lines
                logging.info(message.strip())

        def flush(self):
            pass  # No need to implement flush for logging

        def isatty(self):  # Fix for uvicorn expecting isatty()
            return False

    sys.stdout = LoggerWriter()

    print("This will be logged instead of printed")


def get_system_information():
    print("CUDA available:", torch.cuda.is_available())
    if torch.cuda.is_available():
        print("CUDA version:", torch.version.cuda)
        print("Device:", torch.cuda.get_device_name(0))  # Should show GTX 1080
        print("Total memory:", torch.cuda.get_device_properties(0).total_memory)
    print("xFormers version:", xformers.__version__)


# ======== LOAD INPUT IMAGE ========
def load_image_and_resize(image, target_width, target_height):
    if image is None:
        raise ValueError("No image provided.")

    try:
        # Ensure the image is in RGB format
        image = image.convert("RGB")
        print("Loaded image successfully.")
        original_width, original_height = image.size
    except Exception as e:
        raise IOError(f"Failed to process image: {e}")

    # Resize only if the original image is larger than the target dimensions
    if original_width > target_width and original_height > target_height:
        aspect_ratio = original_width / original_height

        if (target_width / target_height) > aspect_ratio:
            new_height = target_height
            new_width = int(aspect_ratio * target_height)
        else:
            new_width = target_width
            new_height = int(target_width / aspect_ratio)

        return image.resize((new_width, new_height), Image.LANCZOS)

    # If the original image is smaller, return it as is
    return image


# ======== LOAD SEGMENTATION MODEL ========
def load_segmentation_model():
    try:
        print("Loading clothes segmentation model...")
        processor = SegformerImageProcessor.from_pretrained(
            "sayeed99/segformer_b3_clothes"
        )
        model = AutoModelForSemanticSegmentation.from_pretrained(
            "sayeed99/segformer_b3_clothes"
        )
        model.eval()
        print("Segmentation model loaded.")
        return processor, model
    except Exception as e:
        raise RuntimeError(f"Failed to load segmentation model: {e}")


# ======== GENERATE CLOTHES MASK ========
def generate_clothing_mask(model, processor, image):
    device = torch.device("cpu")  # Force CPU inference
    inputs = processor(images=image, return_tensors="pt").to(device)

    outputs = model(**inputs)
    logits = outputs.logits
    segmentation = torch.argmax(logits, dim=1).squeeze().cpu().numpy()

    # Clothing classes: 1,4,5,6,7
    clothing_indices = {1, 4, 5, 6, 7}
    clothes_mask = np.isin(segmentation, list(clothing_indices)).astype(np.uint8)

    # Resize to original image size
    clothes_mask_resized = cv2.resize(
        clothes_mask, image.size, interpolation=cv2.INTER_NEAREST
    )

    if np.count_nonzero(clothes_mask_resized) == 0:
        raise ValueError("No clothing detected in the image.")

    return clothes_mask_resized


# ======== APPLY MASK GROW AND SAVE ========
<<<<<<< HEAD
def save_black_inverted_alpha(clothes_mask, output_path, mask_grow_pixels=15):
=======
def save_black_inverted_alpha(clothes_mask, mask_grow_pixels=15):
    mask = (clothes_mask * 255).astype(np.uint8)  # Convert 1s to 255 (white mask)

>>>>>>> cdbb4de1
    dilate_size = max(5, mask_grow_pixels)  # Ensure mask grows sufficiently
    close_size = max(3, mask_grow_pixels // 3)  # Ensure minimum size of 3

    dilate_kernel = cv2.getStructuringElement(
        cv2.MORPH_ELLIPSE, (dilate_size, dilate_size)
    )
    close_kernel = cv2.getStructuringElement(
        cv2.MORPH_ELLIPSE, (close_size, close_size)
    )

    # --- Expand the mask slightly to remove unwanted artifacts ---
    mask = cv2.dilate(clothes_mask, dilate_kernel, iterations=1)

    # --- Smooth edges to avoid harsh transitions ---
    mask = cv2.morphologyEx(mask, cv2.MORPH_CLOSE, close_kernel)

    # Apply a Gaussian blur for extra smoothing
    blur_ksize = max(5, (mask_grow_pixels // 2) * 2 + 1)  # Ensure odd kernel size
    mask = cv2.GaussianBlur(mask, (blur_ksize, blur_ksize), sigmaX=0, sigmaY=0)

<<<<<<< HEAD
    Image.fromarray(mask).save(output_path)
    safe_print(f"Mask saved: {output_path}")
    # mask = (clothes_mask * 255).astype(np.uint8)  # Convert 1s to 255 (white mask)

    # Save as grayscale PNG
    # Image.fromarray(mask).save(output_path)
    safe_print(f"Mask saved: {output_path}")
=======
    # Generate timestamped filename
    timestamp = datetime.now().strftime("%Y-%m-%d_%H-%M-%S")
    filename = f"mask_{timestamp}.png"

    # Define output directory
    output_dir = "output/masks"

    os.makedirs(output_dir, exist_ok=True)  # Ensure directory exists

    # Construct full output path
    output_path = os.path.join(output_dir, filename)

    # Save as grayscale PNG
    Image.fromarray(mask).save(output_path)
    print(f"Mask saved: {output_path}")
>>>>>>> cdbb4de1
    return output_path, mask


# ======== FUNCTION TO SELECT SAMPLER ========
def get_scheduler(scheduler_name, default_scheduler):
    """Returns the correct sampler based on the user's choice"""

    schedulers = {
        "Euler": FlowMatchEulerDiscreteScheduler.from_config(default_scheduler.config),
        "DPM++ 2M": DPMSolverMultistepScheduler.from_config(default_scheduler.config),
        # Add more samplers here if needed
    }

    new_scheduler = schedulers.get(scheduler_name, default_scheduler)

    # Ensure backward compatibility with older versions
    if hasattr(new_scheduler, "set_timesteps"):
        scheduler_params = new_scheduler.set_timesteps.__code__.co_varnames
        if "mu" not in scheduler_params:
            new_scheduler.set_timesteps = (
                lambda *args, **kwargs: default_scheduler.set_timesteps(
                    *args, **{k: v for k, v in kwargs.items() if k != "mu"}
                )
            )

    return new_scheduler


def apply_lora(pipe, lora_model_id):
    # LoRA Model ID or URL from CivitAI
    save_dir = "lora_models"

    # Step 1: Fetch the LoRA model details from CivitAI API
    response = requests.get(f"https://civitai.com/api/v1/models/{lora_model_id}")
    data = response.json()

    # Step 2: Find the latest SafeTensors file
    model_file_url = None
    model_filename = None

    for version in data.get("modelVersions", []):
        for file in version.get("files", []):
            if file["name"].endswith(".safetensors"):  # Prioritize SafeTensors format
                model_file_url = file["downloadUrl"]
                model_filename = file["name"]
                break
        if model_file_url:
            break

    if model_file_url and model_filename:
        # Step 3: Download the LoRA model
        os.makedirs(save_dir, exist_ok=True)
        save_path = os.path.join(save_dir, model_filename)

        if not os.path.exists(save_path):  # Avoid re-downloading
            retries = 0
            while True:
                try:
                    with requests.get(model_file_url, stream=True, timeout=10) as r:
                        r.raise_for_status()
                        with open(save_path, "wb") as f:
                            for chunk in r.iter_content(chunk_size=8192):
                                f.write(chunk)
                    print(f"LoRA downloaded to {save_path}")
                    break  # Exit loop if download is successful
                except (requests.exceptions.Timeout, requests.exceptions.ConnectionError) as e:
                    retries += 1
                    print(f"Network error: {e}. Retrying in 5 seconds... (Attempt {retries}")
                    time.sleep(5)
        else:
            print(f"LoRA already exists: {save_path}")

        print(f"Loading LoRA: {save_path}")
        state_dict = load_file(save_path)
        pipe.load_lora_weights(state_dict)

        print(f"LoRA {model_filename} applied successfully.")
    else:
        print("No LoRA file found for this model.")
    return pipe


def apply_scheduler(
    pipe,
    sampler_name,
    invert_sigmas,
    use_karras_sigmas,
    use_exponential_sigmas,
    use_beta_sigmas,
):
    # Set the sampler (scheduler)
    print(f"Setting scheduler {sampler_name}...")
    pipe.scheduler = get_scheduler(sampler_name, pipe.scheduler)
    print("Scheduler set")

    # Enable sigmas
    pipe.scheduler.config["use_karras_sigmas"] = use_karras_sigmas
    pipe.scheduler.config["use_exponential_sigmas"] = use_exponential_sigmas
    pipe.scheduler.config["use_beta_sigmas"] = use_beta_sigmas

    # Optionally, also adjust other parameters if needed
    pipe.scheduler.config["invert_sigmas"] = (
        invert_sigmas  # Leave as False or adjust as needed
    )

    print(f"Config: {pipe.scheduler.config}")
    return pipe


def get_device():
    # Load model with optimized settings
    device = torch.device("cuda" if torch.cuda.is_available() else "cpu")

    # Force CPU if needed
    if (
        device == "cuda"
        and torch.cuda.get_device_properties(0).total_memory < 6 * 1024 * 1024 * 1024
    ):
        print("Low VRAM detected, switching to CPU mode.")
        device = "cpu"

    print(f"Using device: {device}")

    return device


def load_pipeline(model):
    device = get_device()

    # Free GPU memory if using CUDA
    if device == "cuda":
        torch.cuda.empty_cache()
        print("VRAM cache cleared")

    torch_dtype = torch.float16 if device == "cuda" else torch.float32
    cache_dir = os.path.expanduser("~/.cache/huggingface/hub")  # Adjust if needed

    print(f"Loading Flux Fill model {model}...")
    retries = 0
    while True:
        try:
            # Attempt to load from cache first
            pipe = FluxFillPipeline.from_pretrained(
                model,
                torch_dtype=torch_dtype,
                local_files_only=True,
                offload_folder="./offload_cache",
            )
            print("✅ Model loaded from local cache.")
            break  # Exit loop if successful
        except OSError:
            print("⚠️ Model not found or files are corrupt. Deleting local files and redownloading...")

            # Delete cached files
            if os.path.exists(cache_dir):
                shutil.rmtree(cache_dir)
                print("🗑️ Cache cleared.")

            try:
                print("Downloading model from Hugging Face...")
                pipe = FluxFillPipeline.from_pretrained(
                    model,
                    torch_dtype=torch_dtype,
                )
                print("✅ Model downloaded and saved to cache.")
                break  # Exit loop if successful
            except Exception as e:
                print(f"❌ Download failed: {e}")
                print("⏳ Retrying after 5 seconds...")
                time.sleep(5)
                retries += 1

    print(f"✅ FluxFillPipeline loaded on {device}.")
    return pipe


# ======== INPAINTING FUNCTION ========
def inpaint(
    image,
    mask,
    pipe,
    prompt,
    num_inference_steps,
    guidance_scale,
):
    device = get_device()

    # Free memory after loading
    if device == "cuda":
        torch.cuda.empty_cache()
        print("VRAM cache cleared")
        pipe.enable_xformers_memory_efficient_attention()  # ✅ Requires `pip install xformers`
        print("Enabled xFormers optimization.")
        torch.backends.cuda.matmul.allow_tf32 = True
        print("Matmul allow tf32 enabled.")

    pipe.to(device)

    try:
        print(f"Starting inpainting process on {device}...")
        with torch.no_grad():  # Prevents storing intermediate gradients
            result = pipe(
                prompt=prompt,
                image=image,
                mask_image=mask,
                num_inference_steps=num_inference_steps,
                guidance_scale=guidance_scale,
            ).images[0]

        return result
    except Exception as e:
        print(f"Inpainting failed. Error: {e}")


def save_result(result, image):
    # Ensure same size output
    result = result.resize(image.size)

    # Generate timestamped filename
    timestamp = datetime.now().strftime("%Y-%m-%d_%H-%M-%S")
    filename = f"mask_{timestamp}.png"

    # Define output directory
    output_dir = "output/images"

    os.makedirs(output_dir, exist_ok=True)  # Ensure directory exists

    # Construct full output path
    output_path = os.path.join(output_dir, filename)

    result.save(output_path)
    print(f"Inpainting completed. Output saved as '{output_path}'.")
    return output_path


def generate_mask(input_image, mask_grow_pixels):
    print("Starting...")
    image = load_image_and_resize(input_image, TARGET_WIDTH, TARGET_HEIGHT)
    processor, segmentation_model = load_segmentation_model()
    mask = generate_clothing_mask(segmentation_model, processor, image)

    mask_path, mask = save_black_inverted_alpha(mask, mask_grow_pixels)

    return mask_path, mask, image


# ======== MAIN FUNCTION ========
def process_image(
    image,
    mask,
    prompt,
    checkpoint_model,
    lora_model_id,
    num_inference_steps,
    guidance_scale,
    sampler_name,
    use_karras_sigmas,
    use_exponential_sigmas,
    use_beta_sigmas,
    invert_sigmas,
):
    try:
        pipe = load_pipeline(checkpoint_model)

        if lora_model_id != "None":
            pipe = apply_lora(pipe, lora_model_id)

        pipe = apply_scheduler(
            pipe,
            sampler_name,
            invert_sigmas,
            use_karras_sigmas,
            use_exponential_sigmas,
            use_beta_sigmas,
        )

        if isinstance(image, np.ndarray):  # If stored as NumPy array
            img = Image.fromarray(image.astype(np.uint8))
        elif isinstance(image, str):  # If stored as file path
            img = Image.open(image)
        elif isinstance(image, Image.Image):  # Already PIL Image
            img = image
        else:
            raise ValueError("Unsupported image format received.")

        # Retry inpainting process indefinitely with guidance scale
        result = inpaint(
            img,
            mask,
            pipe,
            prompt,
            num_inference_steps,
            guidance_scale,
        )

        output_path = save_result(result, image)
        return output_path
    except Exception as e:
        print(f"Error: {e}")


# Define Gradio UI
with gr.Blocks() as app:
    gr.Markdown("# Fully Configurable Hugging Face Inpainting")
    gr.Markdown(
        "## Select a checkpoint and LoRA from Hugging Face and apply inpainting."
    )
    submit_button = gr.Button("Submit", elem_id="submit_button")
    with gr.Row():
        with gr.Column():
            image_input = gr.Image(type="pil", label="Upload Image", height=400)
        with gr.Column():
            mask_output = gr.Image(
                label="Generated Mask", elem_id="mask_output", height=400
            )
        with gr.Column():
            final_output = gr.Image(
                label="Final Image", elem_id="final_output", height=400
            )

    with gr.Row():
        with gr.Column():
            prompt_input = gr.Textbox(
                value=PROMPT, placeholder="Prompt", label="Prompt"
            )
        with gr.Column():
            checkpoint_input = gr.Dropdown(
                choices=AVAILABLE_CHECKPOINTS,
                value=AVAILABLE_CHECKPOINTS[0],
                label="Checkpoint Model",
            )
            lora_input = gr.Dropdown(
                choices=LORA_MODEL_IDS, value=LORA_MODEL_IDS[1], label="LoRA Model"
            )
        with gr.Column():
            steps_input = gr.Slider(5, 50, value=25, step=1, label="Inference Steps")
            guidance_input = gr.Slider(
                1.0, 15.0, value=7.5, step=0.5, label="Guidance Scale"
            )
            mask_grow_pixels_input = gr.Slider(
                0, 50, value=MASK_GROW_PIXELS, step=1, label="Mask Growth (px)"
            )
            sampler_input = gr.Dropdown(
                choices=["Euler", "DPM++ 2M"], value=SAMPLER_NAME, label="Sampler Type"
            )
        with gr.Column():
            use_karras_sigmas_input = gr.Checkbox(
                value=USE_KARRAS_SIGMAS, label="Use Karras Sigmas"
            )
            use_exponential_sigmas_input = gr.Checkbox(
                value=USE_EXPONENTIAL_SIGMAS, label="Use Exponential Sigmas"
            )
            use_beta_sigmas_input = gr.Checkbox(
                value=USE_BETA_SIGMAS, label="Use Beta Sigmas"
            )
            invert_sigmas_input = gr.Checkbox(
                value=INVERT_SIGMAS, label="Invert Sigmas"
            )

        mask = gr.State()  # Stores intermediate data
        image = gr.State()  # Stores intermediate data

    submit_button.click(
        fn=generate_mask,
        inputs=[
            image_input,
            mask_grow_pixels_input,
        ],
        outputs=[mask_output, mask, image],
    )

    # Step 2: Generate second image using stored value
    mask_output.change(
        process_image,
        inputs=[
            image,
            mask,
            prompt_input,
            checkpoint_input,
            lora_input,
            steps_input,
            guidance_input,
            sampler_input,
            use_karras_sigmas_input,
            use_exponential_sigmas_input,
            use_beta_sigmas_input,
            invert_sigmas_input,
        ],
        outputs=final_output,
    )


if __name__ == "__main__":
    setup_logger()
    get_system_information()
    login_hf()
    app.launch(
        server_name="0.0.0.0",
        server_port=7862,
        debug=True,
        show_api=False,
    )
    print("Gradio app is running and ready to use at http://127.0.0.1:7860")<|MERGE_RESOLUTION|>--- conflicted
+++ resolved
@@ -175,13 +175,10 @@
 
 
 # ======== APPLY MASK GROW AND SAVE ========
-<<<<<<< HEAD
 def save_black_inverted_alpha(clothes_mask, output_path, mask_grow_pixels=15):
-=======
 def save_black_inverted_alpha(clothes_mask, mask_grow_pixels=15):
     mask = (clothes_mask * 255).astype(np.uint8)  # Convert 1s to 255 (white mask)
 
->>>>>>> cdbb4de1
     dilate_size = max(5, mask_grow_pixels)  # Ensure mask grows sufficiently
     close_size = max(3, mask_grow_pixels // 3)  # Ensure minimum size of 3
 
@@ -202,15 +199,6 @@
     blur_ksize = max(5, (mask_grow_pixels // 2) * 2 + 1)  # Ensure odd kernel size
     mask = cv2.GaussianBlur(mask, (blur_ksize, blur_ksize), sigmaX=0, sigmaY=0)
 
-<<<<<<< HEAD
-    Image.fromarray(mask).save(output_path)
-    safe_print(f"Mask saved: {output_path}")
-    # mask = (clothes_mask * 255).astype(np.uint8)  # Convert 1s to 255 (white mask)
-
-    # Save as grayscale PNG
-    # Image.fromarray(mask).save(output_path)
-    safe_print(f"Mask saved: {output_path}")
-=======
     # Generate timestamped filename
     timestamp = datetime.now().strftime("%Y-%m-%d_%H-%M-%S")
     filename = f"mask_{timestamp}.png"
@@ -226,7 +214,6 @@
     # Save as grayscale PNG
     Image.fromarray(mask).save(output_path)
     print(f"Mask saved: {output_path}")
->>>>>>> cdbb4de1
     return output_path, mask
 
 
